# kodisync
A program used to synchronize the playback of Kodi media players through the built-in webserver using the JSON-RPC protocol.

## Features
- Synchronizing desynchronized players (i.e. players that are ahead or behind other players)
- Pausing/playing all connected players when pausing/playing one of them

## Usage
1. `go get github.com/voidiz/kodisync && go build`
<<<<<<< HEAD
2. [Enable the webserver](https://kodi.wiki/view/Webserver#Enabling_the_webserver) in Kodi (remember to set a username and password!) on every client you wish to sync. Remember to enable the settings "Allow remote control from applications on this/other system(s)" depending on where the clients are running.
3. Create a text file `identifiers.txt` in the same directory as the binary containing lines with the following format for each client: `hostname:port,username,password`. For example: `192.168.0.5:9090,kodi,mypassword`. (Note that the port isn't the port of the webserver, but the one specified in the [advanced settings](https://kodi.wiki/view/Advancedsettings.xml#jsonrpc) file which by default is set to 9090. In other words, if you're unsure, try 9090.)
=======
2. [Enable the webserver](https://kodi.wiki/view/Webserver#Enabling_the_webserver) in Kodi (remember to set a username and password!) on every client you wish to sync.
3. Create a text file `identifiers.txt` in the same directory as the executable containing lines with the following format for each client: `hostname:port,username,password`. For example: `192.168.0.5:9090,kodi,mypassword`. (Note that the port isn't the port of the webserver, but the one specified in the [advanced settings](https://kodi.wiki/view/Advancedsettings.xml#jsonrpc) file which by default is set to 9090. In other words, if you're unsure, try 9090.)
>>>>>>> e03d19ee
4. Start the video you wish to play on all clients.
5. Launch the program.<|MERGE_RESOLUTION|>--- conflicted
+++ resolved
@@ -7,12 +7,7 @@
 
 ## Usage
 1. `go get github.com/voidiz/kodisync && go build`
-<<<<<<< HEAD
 2. [Enable the webserver](https://kodi.wiki/view/Webserver#Enabling_the_webserver) in Kodi (remember to set a username and password!) on every client you wish to sync. Remember to enable the settings "Allow remote control from applications on this/other system(s)" depending on where the clients are running.
-3. Create a text file `identifiers.txt` in the same directory as the binary containing lines with the following format for each client: `hostname:port,username,password`. For example: `192.168.0.5:9090,kodi,mypassword`. (Note that the port isn't the port of the webserver, but the one specified in the [advanced settings](https://kodi.wiki/view/Advancedsettings.xml#jsonrpc) file which by default is set to 9090. In other words, if you're unsure, try 9090.)
-=======
-2. [Enable the webserver](https://kodi.wiki/view/Webserver#Enabling_the_webserver) in Kodi (remember to set a username and password!) on every client you wish to sync.
 3. Create a text file `identifiers.txt` in the same directory as the executable containing lines with the following format for each client: `hostname:port,username,password`. For example: `192.168.0.5:9090,kodi,mypassword`. (Note that the port isn't the port of the webserver, but the one specified in the [advanced settings](https://kodi.wiki/view/Advancedsettings.xml#jsonrpc) file which by default is set to 9090. In other words, if you're unsure, try 9090.)
->>>>>>> e03d19ee
 4. Start the video you wish to play on all clients.
 5. Launch the program.